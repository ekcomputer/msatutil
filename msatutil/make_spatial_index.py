--- conflicted
+++ resolved
@@ -132,10 +132,6 @@
     if len(outline) == 0:  # empty bc no data at all
         return None
     else:
-<<<<<<< HEAD
-        # clunky, can try with outline.__geo_interface__ instead
-=======
->>>>>>> 98ed5327
         multipolygon = outline['geometry'].values[0]
         if simplify is not None:
             multipolygon = simplifyWithCatch(multipolygon, simplify)
@@ -197,20 +193,9 @@
 
 
 def load_catalogue_csv(df_pth, latest=False) -> pd.DataFrame:
-<<<<<<< HEAD
-    # storage_options={'token': 'cloud'}
     df = pd.read_csv(df_pth)
     if latest == False:
         return df
-    # if loaded from ESRI shapefile with max field length of 10
-    # if isinstance(df, gpd.GeoDataFrame):
-    #     flight_name_key = 'flight_nam'
-    # else:
-=======
-    df = pd.read_csv(df_pth)
-    if latest == False:
-        return df
->>>>>>> 98ed5327
     flight_name_key = 'flight_name'
     unq_flights = np.unique(df[flight_name_key])
     latest_segments_concat = []  # init
@@ -392,7 +377,6 @@
 
 
 if __name__ == '__main__':
-<<<<<<< HEAD
     main()
 
     ## Testing in debugger for L2
@@ -434,7 +418,4 @@
     # latest = False  # True
     # out_pth_shp, out_pth_geojson = save_geojson(
     #     catalogue_pth, working_dir, load_from_chkpt, simplify_tol, save_frequency, out_path, l2_data, latest=latest)
-    # print(f'File saved to {out_pth_shp} and {out_pth_geojson}')
-=======
-    main()
->>>>>>> 98ed5327
+    # print(f'File saved to {out_pth_shp} and {out_pth_geojson}')