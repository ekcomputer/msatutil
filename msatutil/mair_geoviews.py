--- conflicted
+++ resolved
@@ -1,546 +1,545 @@
-import warnings
-
-warnings.simplefilter("ignore")
-import os
-import numpy as np
-import argparse
-import inspect
-import holoviews as hv
-from holoviews.operation.datashader import rasterize
-import geoviews as gv
-from geoviews.tile_sources import EsriImagery
-import panel as pn
-
-from msatutil.msat_dset import msat_dset, gs_list
-from msatutil.mair_ls import mair_ls
-from msatutil.mair_ls import create_parser as create_ls_parser
-
-from typing import Optional, Tuple, Union
-
-import subprocess
-
-hv.extension("bokeh")
-
-
-def show_map(
-    x,
-    y,
-    z,
-    width: int = 450,
-    height: int = 450,
-    cmap: str = "viridis",
-    clim: Optional[Union[Tuple[float, float], bool]] = None,
-    alpha: int = 1,
-    title: str = "",
-    background_tile=EsriImagery,
-    single_panel: bool = False,
-):
-    """
-    Make a geoviews map of z overlayed on background_tile
-    This doesn't preserve pixel shapes as the image is re-rasterized after each zoom/pan
-
-    Inputs:
-        x: 1D or 2D array of longitudes (shape (N,) or (M,N))
-        y: 1D or 2D array of latitudes (shape (M,) or (M,N))
-        z: 2D array of the data to plot (shape (M,N))
-        width (int): plot width in pixels
-        height (int): plot height in pixels
-        cmap (str): named colormap
-        clim (Optional[Union[Tuple[float, float],bool]]): z-limits for the colorbar, give False to use dynamic colorbar
-        alpha (float): between 0 and 1, sets the opacity of the plotted z field
-        title (str): plot title
-        background_tile: the geoviews tile the plot will be made over and that will be in the linked 2nd panel
-                         if None only makes one panel with no background but with the save tool active
-        single_panel (bool): if True, do not add the linked panel with only esri imagery
-
-    Outputs:
-        geoviews figure
-    """
-
-    quad = gv.project(gv.QuadMesh((x, y, z)))
-
-    if clim is None:
-        # define color limits as mean +/- 3 std
-        mean_z = np.nanmean(z)
-        std_z = np.nanstd(z, ddof=1)
-        clim = (mean_z - 3 * std_z, mean_z + 3 * std_z)
-
-    raster = rasterize(quad, width=width, height=height).opts(
-        width=width,
-        height=height,
-        cmap=cmap,
-        colorbar=True,
-        title=title,
-        alpha=alpha,
-    )
-
-    if clim is not False:
-        raster = raster.opts(clim=clim)
-
-    if (background_tile is not None) and (not single_panel):
-        # Make a dummy quadmesh that will have alpha=0 in the second panel so we can see the EsriImagery under the data
-        # I do this so it will add a colorbar on the second plot so we don't need to think about resizing it
-        # just use a small subset of data so it doesn't trigger much computations
-        if x.ndim == 1:
-            xdum = x[:10]
-            ydum = y[:10]
-        else:
-            xdum = x[:10, :10]
-            ydum = y[:10, :10]
-
-        dummy = gv.project(gv.QuadMesh((xdum, ydum, z[:10, :10]))).opts(
-            width=width,
-            height=height,
-            cmap=cmap,
-            colorbar=True,
-            alpha=0,
-            title="Esri Imagery",
-        )
-        if clim is not False:
-            dummy.opts(clim=clim)
-
-    if background_tile is None:
-        plot = raster
-    elif single_panel:
-        plot = background_tile * raster
-    else:
-        plot = background_tile * (raster + dummy)
-
-    return plot
-
-
-def do_single_map(
-    data_file: str,
-    var: str,
-    lon_var: str = "lon",
-    lat_var: str = "lat",
-    out_path: Optional[str] = None,
-    title: str = "",
-    cmap: str = "viridis",
-    clim: Optional[Union[Tuple[float, float], bool]] = None,
-    width: int = 850,
-    height: int = 750,
-    alpha: float = 1,
-    panel_serve: bool = False,
-    single_panel: bool = False,
-    num_samples_threshold: Optional[float] = None,
-) -> None:
-    """
-    Save a html plot of var from data_file
-
-    data_file (str): full path to the input netcdf data file, can be a gs:// path
-    var (str): variable name in the data file
-    lon_var (str): name of the longitude variable
-    lat_var (str): name of the latitude variable
-    out_path (Optional[str]): full path to the output .html file or to a directory where it will be saved.
-                              If None, save output html file in the current working directory
-    title (str): title of the plot (include field name and units here)
-    cmap (str): colormap name
-    clim (Optional[Union[Tuple[float, float],bool]]): z-limits for the colorbar, give False to use dynamic colorbar
-    width (int): plot width in pixels
-    height (int): plot height in pixels
-    panel_serve (bool): if True, start an interactive session
-    single_panel (bool): if True, do not add the linked panel with only esri imagery
-    num_samples_threshold (Optional[float]): filter out data with num_samples<num_samples_threshold
-    """
-    default_html_filename = os.path.basename(data_file).replace(".nc", ".html")
-    if out_path is None:
-        out_file = os.path.join(os.getcwd(), default_html_filename)
-    elif os.path.splitext(out_path)[1] == "":
-        if not os.path.exists(out_path):
-            os.makedirs(out_path)
-        out_file = os.path.join(out_path, default_html_filename)
-    else:
-        if not os.path.exists(os.path.dirname(out_path)):
-            os.makedirs(os.path.dirname(out_path))
-        out_file = out_path
-
-    with msat_dset(data_file) as nc:
-        lon = nc[lon_var][:]
-        lat = nc[lat_var][:]
-        v = nc[var][:]
-        if num_samples_threshold is not None:
-            num_samples = nc["num_samples"][:]
-            v[num_samples < num_samples_threshold] = np.nan
-
-    plot = show_map(
-        lon,
-        lat,
-        v,
-        title=title,
-        cmap=cmap,
-        clim=clim,
-        width=width,
-        height=height,
-        alpha=alpha,
-        single_panel=single_panel,
-    )
-
-    hv.save(plot, out_file, backend="bokeh")
-
-    print(out_file)
-
-    if panel_serve:
-        pn.serve(pn.Column(plot))
-
-
-def L3_mosaics_to_html(
-    l3_dir: str,
-    out_dir: str,
-    var: str = "xch4",
-    lon_var: str = "lon",
-    lat_var: str = "lat",
-    overwrite: bool = False,
-    html_index: bool = False,
-    title_prefix: str = "",
-    cmap: str = "viridis",
-    clim: Optional[Union[Tuple[float, float], bool]] = None,
-    width: int = 850,
-    height: int = 750,
-    alpha: float = 1,
-    single_panel: bool = False,
-    num_samples_threshold: Optional[float] = None,
-) -> None:
-    """
-    l3_dir: full path to the L3 directory, assumes the following directory structure
-
-    l3_dir
-    -target_dir
-    --resolution_dir
-    ---mosaic_file
-
-    out_dir (str): full path to the directory where the plots will be saved
-    overwrite (bool): if True overwrite existing plots if they have the same name
-    html_index (bool): if True, will generated index.html files in the output directory tree
-
-    plot parameters:
-
-    var (str): name of the variable to plot from the L3 files
-    lon_var (str): name of the longitude variable
-    lat_var (str): name of the latitude variable
-    title_prefix (str): plot titles will be "title_prefix; target; resolution; XCH4 (pbb)"
-    cmap (str): name of the colormap
-    clim (Optional[Union[Tuple[float, float],bool]]): z-limits for the colorbar, give False to use dynamic colorbar
-    width (int): plot width in pixels
-    height (int): plot height in pixels
-    single_panel (bool): if True, do not add the linked panel with only esri imagery
-    num_samples_threshold (Optional[float]): filter out data with num_samples<num_samples_threshold
-    """
-    l3_on_gs = l3_dir.startswith("gs://")
-    if l3_on_gs:
-        target_list = gs_list(l3_dir, srchstr="*_L3_mosaic_*.nc")
-        mosaic_file_dict = {}
-        for mosaic_file_path in target_list:
-            target = os.path.basename(os.path.dirname(os.path.dirname(mosaic_file_path)))
-            resolution = os.path.basename(os.path.dirname(mosaic_file_path))
-            if target not in mosaic_file_dict:
-                mosaic_file_dict[target] = {}
-            if resolution not in mosaic_file_dict[target]:
-                mosaic_file_dict[target][resolution] = []
-            mosaic_file_dict[target][resolution] += [mosaic_file_path]
-        target_list = mosaic_file_dict.keys()
-    else:
-        target_list = os.listdir(l3_dir)
-
-    for target in target_list:
-        print(target)
-        if l3_on_gs:
-            resolution_list = mosaic_file_dict[target].keys()
-        else:
-            target_dir = os.path.join(l3_dir, target)
-            resolution_list = mosaic_file_dict[target].keys()
-        for resolution in resolution_list:
-            if resolution == "10m":
-                continue
-            print(f"\t{resolution}")
-            if l3_on_gs:
-                mosaic_file_list = [
-                    os.path.basename(i) for i in mosaic_file_dict[target][resolution]
-                ]
-            else:
-                resolution_dir = os.path.join(target_dir, resolution)
-                mosaic_file_list = os.listdir(resolution_dir)
-            for file_id, mosaic_file in enumerate(mosaic_file_list):
-                print(f"\t\t{mosaic_file}")
-
-                plot_out_dir = os.path.join(out_dir, target, resolution)
-                if not os.path.exists(plot_out_dir):
-                    os.makedirs(plot_out_dir)
-                plot_out_file = os.path.join(plot_out_dir, mosaic_file.replace(".nc", ".html"))
-
-                if os.path.exists(plot_out_file) and not overwrite:
-                    continue
-
-                if l3_on_gs:
-                    mosaic_file_path = mosaic_file_dict[target][resolution][file_id]
-                else:
-                    mosaic_file_path = os.path.join(resolution_dir, mosaic_file)
-
-                title = (
-                    f"{title_prefix}; {' '.join(target.split('_')[1:])}; {resolution}; XCH4 (ppb)"
-                )
-
-                do_single_map(
-                    mosaic_file_path,
-                    var,
-                    lon_var=lon_var,
-                    lat_var=lat_var,
-                    out_path=plot_out_file,
-                    title=title,
-                    cmap=cmap,
-                    clim=clim,
-                    width=width,
-                    height=height,
-                    alpha=alpha,
-                    single_panel=single_panel,
-                    num_samples_threshold=num_samples_threshold,
-                )
-
-    if html_index:
-        print("Generating html index")
-        generate_html_index(out_dir)
-
-
-def generate_html_index(out_dir: str) -> None:
-    """
-    Uses tree to recursively generated index.html file under out_dir
-    These link to all the *html files in out_dir
-
-    out_dir (str): the directory to be recursively indexed
-    """
-
-    subprocess.run(
-        ["sh", os.path.join(os.path.dirname(__file__), "generate_html_index.sh"), out_dir]
-    )
-
-
-def create_plot_parser(**kwargs):
-    plot_parser = argparse.ArgumentParser(**kwargs)
-    plot_parser.add_argument(
-        "in_path",
-        help="input path",
-    )
-    plot_parser.add_argument(
-        "out_path",
-        help="full path to the output directory",
-    )
-    plot_parser.add_argument(
-        "-o",
-        "--overwrite",
-        action="store_true",
-        help="if given, overwrite existing plots",
-    )
-    plot_parser.add_argument(
-        "-t",
-        "--title",
-        default="",
-        help="Will be added to the plot titles",
-    )
-    plot_parser.add_argument(
-        "-i",
-        "--index",
-        action="store_true",
-        help="if given, will generate index.html files in the output directory tree",
-    )
-    plot_parser.add_argument(
-        "-c",
-        "--cmap",
-        default="viridis",
-        help="colormap name",
-    )
-    plot_parser.add_argument(
-        "--clim-bounds",
-        nargs=2,
-        type=float,
-        default=None,
-        help="Set fixed limits for the colorbar",
-    )
-    plot_parser.add_argument(
-        "--dynamic-clim",
-        action="store_true",
-        help="if given, using dynamic colorbar (readjusts to the data displayed)",
-    )
-    plot_parser.add_argument(
-        "--width",
-        type=int,
-        default=850,
-        help="width of the plots in pixels",
-    )
-    plot_parser.add_argument(
-        "--height",
-        type=int,
-        default=750,
-        help=" heigh of the plots in pixels",
-    )
-    plot_parser.add_argument(
-        "-a",
-        "--alpha",
-        type=float,
-        default=1.0,
-        help="alpha value (transparency) for the plot, between 0 (transparent) and 1 (opaque)",
-    )
-    plot_parser.add_argument(
-        "-v",
-        "--variable",
-        default="xch4",
-        help="name of the variable to plot from the L3 files",
-    )
-    plot_parser.add_argument("--lon-var", default="lon", help="netCDF variable path for longitude")
-    plot_parser.add_argument("--lat-var", default="lat", help="netCDF variable path for latitude")
-    plot_parser.add_argument(
-        "--serve",
-        action="store_true",
-        help="if given, open the plot in an interactive session",
-    )
-    plot_parser.add_argument(
-        "--single-panel",
-        action="store_true",
-        help="if given, do not add the linked panel with only ESRI imagery (e.g. with alpha<1)",
-    )
-<<<<<<< HEAD
-    return plot_parser
-
-
-def create_parser():
-    description = """Generate interactive maps from L1B/L2/L3 MethaneSAT/AIR files
-
-    The behavior changes based on the nature of the in_path argument.
-
-    .directory: L3 specific, in_path is the path to a directory that has an assumed structure (see README)
-    .netcdf file: in_path is the full path to a L1B/L2/L3 file
-        the code will generate a static map for the given file
-        --serve is only used by this case to popup the plot with a local webserver with dynamic regridding
-    .csv file: in_path is the full path to a csv table that stores metadata on files
-        the code will use mair_ls to get a list of files matching the filter arguments and
-        will generate a static map for each file.
-        the following filter arguments are only used if in_path is a csv file:
-        --uri
-        --aggregation
-        --resolution
-        --production-operation
-        --flight-date
-        --timestamp
-        --time-start
-        --time-end
-        --production-environment
-        --latest
-        --molecule
-        --show (when given, exit after calling mair_ls, without generating plots)
-        the following arguments are ignored when in_path is a csv file:
-        --title
-        --serve
-
-    NOTE: Be careful when using a csv file as in_path, first check which files you would get using mairls
-    """
-    ls_parser = create_ls_parser(add_help=False)
-
-    plot_parser = create_plot_parser(
-        parents=[ls_parser],
-        formatter_class=argparse.RawTextHelpFormatter,
-        description=description,
-=======
-    parser.add_argument(
-        "--filter-num-samples",
-        default=None,
-        type=float,
-        help="if used with L2 files, filter out data with num_samples<filter_num_samples",
->>>>>>> e39e7d8a
-    )
-
-    return plot_parser
-
-
-def main():
-    parser = create_parser()
-    args = parser.parse_args()
-
-    if args.dynamic_clim and args.clim_bounds is not None:
-        raise ("Cannot give both --clim-bounds and --dynamic-clim")
-    elif args.dynamic_clim:
-        clim = False
-    elif args.clim_bounds is not None:
-        clim = tuple(args.clim_bounds)
-    else:
-        clim = args.clim_bounds
-
-    if args.in_path.endswith(".csv"):
-        mair_ls_arglist = inspect.getfullargspec(mair_ls).args
-        mair_ls_args = {k: v for k, v in vars(args).items() if k in mair_ls_arglist}
-        df = mair_ls(**mair_ls_args)
-        if args.show:
-            print("Exiting after showing list of files because --show was given")
-            return
-        uri_list = df.uri.tolist()
-        check = input(f"Will generate {len(uri_list)} maps, continue? (Y/N)\n")
-        if check.lower() not in ["y", "yes"]:
-            return
-        if "xch4" in args.variable.lower():
-            label = "XCH4 (ppb)"
-        else:
-            label = args.variable
-        if not os.path.exists(args.out_path):
-            os.makedirs(args.out_path)
-        for i, row in df.iterrows():
-            title = f'{row["flight_name"].upper()} {row["production_operation"]}; {row["level3_target_name"]}; {label}'
-            out_path = os.path.join(
-                args.out_path,
-                f'{row["flight_name"]}_{row["production_operation"]}_{row["aggregation"]}_{row["level3_resolution"]}_{row["level3_target_name"]}.html',
-            )
-            print(row["uri"])
-            do_single_map(
-                row["uri"],
-                args.variable,
-                lon_var=args.lon_var,
-                lat_var=args.lat_var,
-                out_path=out_path,
-                title=title,
-                cmap=args.cmap,
-                clim=clim,
-                width=args.width,
-                height=args.height,
-                alpha=args.alpha,
-                panel_serve=False,
-                single_panel=args.single_panel,
-            )
-
-    elif os.path.splitext(args.in_path)[1] != "":
-        # If in_path point directly to a L3 mosaic file
-        do_single_map(
-            args.in_path,
-            args.variable,
-            lon_var=args.lon_var,
-            lat_var=args.lat_var,
-            out_path=args.out_path,
-            title=args.title,
-            cmap=args.cmap,
-            clim=clim,
-            width=args.width,
-            height=args.height,
-            alpha=args.alpha,
-            panel_serve=args.serve,
-            single_panel=args.single_panel,
-            num_samples_threshold=args.filter_num_samples,
-        )
-    else:
-        # If in_path point to a directory
-        L3_mosaics_to_html(
-            args.in_path,
-            args.out_path,
-            var=args.variable,
-            lon_var=args.lon_var,
-            lat_var=args.lat_var,
-            overwrite=args.overwrite,
-            html_index=args.index,
-            title_prefix=args.title,
-            cmap=args.cmap,
-            clim=clim,
-            width=args.width,
-            height=args.height,
-            alpha=args.alpha,
-            single_panel=args.single_panel,
-            num_samples_threshold=args.filter_num_samples,
-        )
-
-
-if __name__ == "__main__":
-    main()
+import warnings
+
+warnings.simplefilter("ignore")
+import os
+import numpy as np
+import argparse
+import inspect
+import holoviews as hv
+from holoviews.operation.datashader import rasterize
+import geoviews as gv
+from geoviews.tile_sources import EsriImagery
+import panel as pn
+
+from msatutil.msat_dset import msat_dset, gs_list
+from msatutil.mair_ls import mair_ls
+from msatutil.mair_ls import create_parser as create_ls_parser
+
+from typing import Optional, Tuple, Union
+
+import subprocess
+
+hv.extension("bokeh")
+
+
+def show_map(
+    x,
+    y,
+    z,
+    width: int = 450,
+    height: int = 450,
+    cmap: str = "viridis",
+    clim: Optional[Union[Tuple[float, float], bool]] = None,
+    alpha: int = 1,
+    title: str = "",
+    background_tile=EsriImagery,
+    single_panel: bool = False,
+):
+    """
+    Make a geoviews map of z overlayed on background_tile
+    This doesn't preserve pixel shapes as the image is re-rasterized after each zoom/pan
+
+    Inputs:
+        x: 1D or 2D array of longitudes (shape (N,) or (M,N))
+        y: 1D or 2D array of latitudes (shape (M,) or (M,N))
+        z: 2D array of the data to plot (shape (M,N))
+        width (int): plot width in pixels
+        height (int): plot height in pixels
+        cmap (str): named colormap
+        clim (Optional[Union[Tuple[float, float],bool]]): z-limits for the colorbar, give False to use dynamic colorbar
+        alpha (float): between 0 and 1, sets the opacity of the plotted z field
+        title (str): plot title
+        background_tile: the geoviews tile the plot will be made over and that will be in the linked 2nd panel
+                         if None only makes one panel with no background but with the save tool active
+        single_panel (bool): if True, do not add the linked panel with only esri imagery
+
+    Outputs:
+        geoviews figure
+    """
+
+    quad = gv.project(gv.QuadMesh((x, y, z)))
+
+    if clim is None:
+        # define color limits as mean +/- 3 std
+        mean_z = np.nanmean(z)
+        std_z = np.nanstd(z, ddof=1)
+        clim = (mean_z - 3 * std_z, mean_z + 3 * std_z)
+
+    raster = rasterize(quad, width=width, height=height).opts(
+        width=width,
+        height=height,
+        cmap=cmap,
+        colorbar=True,
+        title=title,
+        alpha=alpha,
+    )
+
+    if clim is not False:
+        raster = raster.opts(clim=clim)
+
+    if (background_tile is not None) and (not single_panel):
+        # Make a dummy quadmesh that will have alpha=0 in the second panel so we can see the EsriImagery under the data
+        # I do this so it will add a colorbar on the second plot so we don't need to think about resizing it
+        # just use a small subset of data so it doesn't trigger much computations
+        if x.ndim == 1:
+            xdum = x[:10]
+            ydum = y[:10]
+        else:
+            xdum = x[:10, :10]
+            ydum = y[:10, :10]
+
+        dummy = gv.project(gv.QuadMesh((xdum, ydum, z[:10, :10]))).opts(
+            width=width,
+            height=height,
+            cmap=cmap,
+            colorbar=True,
+            alpha=0,
+            title="Esri Imagery",
+        )
+        if clim is not False:
+            dummy.opts(clim=clim)
+
+    if background_tile is None:
+        plot = raster
+    elif single_panel:
+        plot = background_tile * raster
+    else:
+        plot = background_tile * (raster + dummy)
+
+    return plot
+
+
+def do_single_map(
+    data_file: str,
+    var: str,
+    lon_var: str = "lon",
+    lat_var: str = "lat",
+    out_path: Optional[str] = None,
+    title: str = "",
+    cmap: str = "viridis",
+    clim: Optional[Union[Tuple[float, float], bool]] = None,
+    width: int = 850,
+    height: int = 750,
+    alpha: float = 1,
+    panel_serve: bool = False,
+    single_panel: bool = False,
+    num_samples_threshold: Optional[float] = None,
+) -> None:
+    """
+    Save a html plot of var from data_file
+
+    data_file (str): full path to the input netcdf data file, can be a gs:// path
+    var (str): variable name in the data file
+    lon_var (str): name of the longitude variable
+    lat_var (str): name of the latitude variable
+    out_path (Optional[str]): full path to the output .html file or to a directory where it will be saved.
+                              If None, save output html file in the current working directory
+    title (str): title of the plot (include field name and units here)
+    cmap (str): colormap name
+    clim (Optional[Union[Tuple[float, float],bool]]): z-limits for the colorbar, give False to use dynamic colorbar
+    width (int): plot width in pixels
+    height (int): plot height in pixels
+    panel_serve (bool): if True, start an interactive session
+    single_panel (bool): if True, do not add the linked panel with only esri imagery
+    num_samples_threshold (Optional[float]): filter out data with num_samples<num_samples_threshold
+    """
+    default_html_filename = os.path.basename(data_file).replace(".nc", ".html")
+    if out_path is None:
+        out_file = os.path.join(os.getcwd(), default_html_filename)
+    elif os.path.splitext(out_path)[1] == "":
+        if not os.path.exists(out_path):
+            os.makedirs(out_path)
+        out_file = os.path.join(out_path, default_html_filename)
+    else:
+        if not os.path.exists(os.path.dirname(out_path)):
+            os.makedirs(os.path.dirname(out_path))
+        out_file = out_path
+
+    with msat_dset(data_file) as nc:
+        lon = nc[lon_var][:]
+        lat = nc[lat_var][:]
+        v = nc[var][:]
+        if num_samples_threshold is not None:
+            num_samples = nc["num_samples"][:]
+            v[num_samples < num_samples_threshold] = np.nan
+
+    plot = show_map(
+        lon,
+        lat,
+        v,
+        title=title,
+        cmap=cmap,
+        clim=clim,
+        width=width,
+        height=height,
+        alpha=alpha,
+        single_panel=single_panel,
+    )
+
+    hv.save(plot, out_file, backend="bokeh")
+
+    print(out_file)
+
+    if panel_serve:
+        pn.serve(pn.Column(plot))
+
+
+def L3_mosaics_to_html(
+    l3_dir: str,
+    out_dir: str,
+    var: str = "xch4",
+    lon_var: str = "lon",
+    lat_var: str = "lat",
+    overwrite: bool = False,
+    html_index: bool = False,
+    title_prefix: str = "",
+    cmap: str = "viridis",
+    clim: Optional[Union[Tuple[float, float], bool]] = None,
+    width: int = 850,
+    height: int = 750,
+    alpha: float = 1,
+    single_panel: bool = False,
+    num_samples_threshold: Optional[float] = None,
+) -> None:
+    """
+    l3_dir: full path to the L3 directory, assumes the following directory structure
+
+    l3_dir
+    -target_dir
+    --resolution_dir
+    ---mosaic_file
+
+    out_dir (str): full path to the directory where the plots will be saved
+    overwrite (bool): if True overwrite existing plots if they have the same name
+    html_index (bool): if True, will generated index.html files in the output directory tree
+
+    plot parameters:
+
+    var (str): name of the variable to plot from the L3 files
+    lon_var (str): name of the longitude variable
+    lat_var (str): name of the latitude variable
+    title_prefix (str): plot titles will be "title_prefix; target; resolution; XCH4 (pbb)"
+    cmap (str): name of the colormap
+    clim (Optional[Union[Tuple[float, float],bool]]): z-limits for the colorbar, give False to use dynamic colorbar
+    width (int): plot width in pixels
+    height (int): plot height in pixels
+    single_panel (bool): if True, do not add the linked panel with only esri imagery
+    num_samples_threshold (Optional[float]): filter out data with num_samples<num_samples_threshold
+    """
+    l3_on_gs = l3_dir.startswith("gs://")
+    if l3_on_gs:
+        target_list = gs_list(l3_dir, srchstr="*_L3_mosaic_*.nc")
+        mosaic_file_dict = {}
+        for mosaic_file_path in target_list:
+            target = os.path.basename(os.path.dirname(os.path.dirname(mosaic_file_path)))
+            resolution = os.path.basename(os.path.dirname(mosaic_file_path))
+            if target not in mosaic_file_dict:
+                mosaic_file_dict[target] = {}
+            if resolution not in mosaic_file_dict[target]:
+                mosaic_file_dict[target][resolution] = []
+            mosaic_file_dict[target][resolution] += [mosaic_file_path]
+        target_list = mosaic_file_dict.keys()
+    else:
+        target_list = os.listdir(l3_dir)
+
+    for target in target_list:
+        print(target)
+        if l3_on_gs:
+            resolution_list = mosaic_file_dict[target].keys()
+        else:
+            target_dir = os.path.join(l3_dir, target)
+            resolution_list = mosaic_file_dict[target].keys()
+        for resolution in resolution_list:
+            if resolution == "10m":
+                continue
+            print(f"\t{resolution}")
+            if l3_on_gs:
+                mosaic_file_list = [
+                    os.path.basename(i) for i in mosaic_file_dict[target][resolution]
+                ]
+            else:
+                resolution_dir = os.path.join(target_dir, resolution)
+                mosaic_file_list = os.listdir(resolution_dir)
+            for file_id, mosaic_file in enumerate(mosaic_file_list):
+                print(f"\t\t{mosaic_file}")
+
+                plot_out_dir = os.path.join(out_dir, target, resolution)
+                if not os.path.exists(plot_out_dir):
+                    os.makedirs(plot_out_dir)
+                plot_out_file = os.path.join(plot_out_dir, mosaic_file.replace(".nc", ".html"))
+
+                if os.path.exists(plot_out_file) and not overwrite:
+                    continue
+
+                if l3_on_gs:
+                    mosaic_file_path = mosaic_file_dict[target][resolution][file_id]
+                else:
+                    mosaic_file_path = os.path.join(resolution_dir, mosaic_file)
+
+                title = (
+                    f"{title_prefix}; {' '.join(target.split('_')[1:])}; {resolution}; XCH4 (ppb)"
+                )
+
+                do_single_map(
+                    mosaic_file_path,
+                    var,
+                    lon_var=lon_var,
+                    lat_var=lat_var,
+                    out_path=plot_out_file,
+                    title=title,
+                    cmap=cmap,
+                    clim=clim,
+                    width=width,
+                    height=height,
+                    alpha=alpha,
+                    single_panel=single_panel,
+                    num_samples_threshold=num_samples_threshold,
+                )
+
+    if html_index:
+        print("Generating html index")
+        generate_html_index(out_dir)
+
+
+def generate_html_index(out_dir: str) -> None:
+    """
+    Uses tree to recursively generated index.html file under out_dir
+    These link to all the *html files in out_dir
+
+    out_dir (str): the directory to be recursively indexed
+    """
+
+    subprocess.run(
+        ["sh", os.path.join(os.path.dirname(__file__), "generate_html_index.sh"), out_dir]
+    )
+
+
+def create_plot_parser(**kwargs):
+    plot_parser = argparse.ArgumentParser(**kwargs)
+    plot_parser.add_argument(
+        "in_path",
+        help="input path",
+    )
+    plot_parser.add_argument(
+        "out_path",
+        help="full path to the output directory",
+    )
+    plot_parser.add_argument(
+        "-o",
+        "--overwrite",
+        action="store_true",
+        help="if given, overwrite existing plots",
+    )
+    plot_parser.add_argument(
+        "-t",
+        "--title",
+        default="",
+        help="Will be added to the plot titles",
+    )
+    plot_parser.add_argument(
+        "-i",
+        "--index",
+        action="store_true",
+        help="if given, will generate index.html files in the output directory tree",
+    )
+    plot_parser.add_argument(
+        "-c",
+        "--cmap",
+        default="viridis",
+        help="colormap name",
+    )
+    plot_parser.add_argument(
+        "--clim-bounds",
+        nargs=2,
+        type=float,
+        default=None,
+        help="Set fixed limits for the colorbar",
+    )
+    plot_parser.add_argument(
+        "--dynamic-clim",
+        action="store_true",
+        help="if given, using dynamic colorbar (readjusts to the data displayed)",
+    )
+    plot_parser.add_argument(
+        "--width",
+        type=int,
+        default=850,
+        help="width of the plots in pixels",
+    )
+    plot_parser.add_argument(
+        "--height",
+        type=int,
+        default=750,
+        help=" heigh of the plots in pixels",
+    )
+    plot_parser.add_argument(
+        "-a",
+        "--alpha",
+        type=float,
+        default=1.0,
+        help="alpha value (transparency) for the plot, between 0 (transparent) and 1 (opaque)",
+    )
+    plot_parser.add_argument(
+        "-v",
+        "--variable",
+        default="xch4",
+        help="name of the variable to plot from the L3 files",
+    )
+    plot_parser.add_argument("--lon-var", default="lon", help="netCDF variable path for longitude")
+    plot_parser.add_argument("--lat-var", default="lat", help="netCDF variable path for latitude")
+    plot_parser.add_argument(
+        "--serve",
+        action="store_true",
+        help="if given, open the plot in an interactive session",
+    )
+    plot_parser.add_argument(
+        "--single-panel",
+        action="store_true",
+        help="if given, do not add the linked panel with only ESRI imagery (e.g. with alpha<1)",
+    )
+    plot_parser.add_argument(
+        "--filter-num-samples",
+        default=None,
+        type=float,
+        help="if used with L3 files, filter out data with num_samples<filter_num_samples",
+    )
+    return plot_parser
+
+
+def create_parser():
+    description = """Generate interactive maps from L1B/L2/L3 MethaneSAT/AIR files
+
+    The behavior changes based on the nature of the in_path argument.
+
+    .directory: L3 specific, in_path is the path to a directory that has an assumed structure (see README)
+    .netcdf file: in_path is the full path to a L1B/L2/L3 file
+        the code will generate a static map for the given file
+        --serve is only used by this case to popup the plot with a local webserver with dynamic regridding
+    .csv file: in_path is the full path to a csv table that stores metadata on files
+        the code will use mair_ls to get a list of files matching the filter arguments and
+        will generate a static map for each file.
+        the following filter arguments are only used if in_path is a csv file:
+        --uri
+        --aggregation
+        --resolution
+        --production-operation
+        --flight-date
+        --timestamp
+        --time-start
+        --time-end
+        --production-environment
+        --latest
+        --molecule
+        --show (when given, exit after calling mair_ls, without generating plots)
+        the following arguments are ignored when in_path is a csv file:
+        --title
+        --serve
+
+    NOTE: Be careful when using a csv file as in_path, first check which files you would get using mairls
+    """
+    ls_parser = create_ls_parser(add_help=False)
+
+    plot_parser = create_plot_parser(
+        parents=[ls_parser],
+        formatter_class=argparse.RawTextHelpFormatter,
+        description=description,
+    )
+
+    return plot_parser
+
+
+def main():
+    parser = create_parser()
+    args = parser.parse_args()
+
+    if args.dynamic_clim and args.clim_bounds is not None:
+        raise ("Cannot give both --clim-bounds and --dynamic-clim")
+    elif args.dynamic_clim:
+        clim = False
+    elif args.clim_bounds is not None:
+        clim = tuple(args.clim_bounds)
+    else:
+        clim = args.clim_bounds
+
+    if args.in_path.endswith(".csv"):
+        mair_ls_arglist = inspect.getfullargspec(mair_ls).args
+        mair_ls_args = {k: v for k, v in vars(args).items() if k in mair_ls_arglist}
+        df = mair_ls(**mair_ls_args)
+        if args.show:
+            print("Exiting after showing list of files because --show was given")
+            return
+        uri_list = df.uri.tolist()
+        check = input(f"Will generate {len(uri_list)} maps, continue? (Y/N)\n")
+        if check.lower() not in ["y", "yes"]:
+            return
+        if "xch4" in args.variable.lower():
+            label = "XCH4 (ppb)"
+        else:
+            label = args.variable
+        if not os.path.exists(args.out_path):
+            os.makedirs(args.out_path)
+        for i, row in df.iterrows():
+            title = f'{row["flight_name"].upper()} {row["production_operation"]}; {row["level3_target_name"]}; {label}'
+            out_path = os.path.join(
+                args.out_path,
+                f'{row["flight_name"]}_{row["production_operation"]}_{row["aggregation"]}_{row["level3_resolution"]}_{row["level3_target_name"]}.html',
+            )
+            print(row["uri"])
+            do_single_map(
+                row["uri"],
+                args.variable,
+                lon_var=args.lon_var,
+                lat_var=args.lat_var,
+                out_path=out_path,
+                title=title,
+                cmap=args.cmap,
+                clim=clim,
+                width=args.width,
+                height=args.height,
+                alpha=args.alpha,
+                panel_serve=False,
+                single_panel=args.single_panel,
+                num_samples_threshold=args.filter_num_samples,
+            )
+
+    elif os.path.splitext(args.in_path)[1] != "":
+        # If in_path point directly to a L3 mosaic file
+        do_single_map(
+            args.in_path,
+            args.variable,
+            lon_var=args.lon_var,
+            lat_var=args.lat_var,
+            out_path=args.out_path,
+            title=args.title,
+            cmap=args.cmap,
+            clim=clim,
+            width=args.width,
+            height=args.height,
+            alpha=args.alpha,
+            panel_serve=args.serve,
+            single_panel=args.single_panel,
+            num_samples_threshold=args.filter_num_samples,
+        )
+    else:
+        # If in_path point to a directory
+        L3_mosaics_to_html(
+            args.in_path,
+            args.out_path,
+            var=args.variable,
+            lon_var=args.lon_var,
+            lat_var=args.lat_var,
+            overwrite=args.overwrite,
+            html_index=args.index,
+            title_prefix=args.title,
+            cmap=args.cmap,
+            clim=clim,
+            width=args.width,
+            height=args.height,
+            alpha=args.alpha,
+            single_panel=args.single_panel,
+            num_samples_threshold=args.filter_num_samples,
+        )
+
+
+if __name__ == "__main__":
+    main()