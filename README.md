# MSATutil

Utility programs for reading **MethaneSAT/AIR** files and making quick diagnostics plots

# Install

`git clone https://github.com/rocheseb/msatutil`

`pip install -e msatutil`

To be able to run the [mair_geoviews](notebooks/mair_geoviews.ipynb) notebook use this command instead:

`pip install -e msatutil[notebooks]`

For loading csvs from a GCS filepath:

`pip install -e msatutil[gcsfs]`

# msatutil

## msatutil.msat_dset

Just extends netCDF4.Dataset to allow opening files in the google cloud storage starting with **gs://**

### msatutil.msat_nc

The **msat_nc** class represents a single L1/L2/L2-pp/L3 file with added metadata and convenience methods for browsing the data

Most useful methods are:

* **msat_nc.show_all**: show all the variables in the file and their dimensions
* **msat_nc.search**: search for a given keyword amongst the variables in the file
* **msat_nc.fetch**: fetch the first variable data that corresponds to the given keyword
* **msat_nc.show_sv**: for L2 files, show the state vector metadata
* **msat_nc.fetch_varpath**: get the full variable path that corresponds to the given keyword

#### msatutil.msat_interface

The most important object here is the **msat_collection** class which can open a list of L1/L2/L3 files

Its most useful methods are:

* **msat_collection.pmesh_prep**: returns a given variable from all the files concatenated along-track

* **msat_collection.grid_prep**: returns rough L3, the given variable on a regular lat/lon grid using mean aggregation for overlaps

* **msat_collection.heatmap**: use matplotlib's pcolormesh to plot the given variable either in along-/across-track indices or in lat/lon

* **msat_collection.hist**: makes a histogram of the given variable

It has most of the **msat_nc** convenience methods

There is a **get_msat** function to generate a **msat_collection** from all the files in a directory


### msatutil.compare_heatmaps

Can be used to compare granules from two different **msat_collection** objects

### msatutil.make_spatial_index

From a csv of filespaths, generate ESRI shapefile and geojson showing data coverage for L2pp or L3 files. There is an option for simplifying the output polygons to create small files. Currently, this function is very slow for L2 files due to the overhead of loading and re-gridding.

<<<<<<< HEAD
=======
It interfaces with [mair_geoviews.py](msatutil/mair_geoviews.py)

Usage:

`python make_spatial_index.py -c gs://msat-dev-science-data/L2_pp.csv --working_dir . --load_from_chkpt FALSE --save_frequency 2 --out_path l2_test --l2_data`

Check detailed usage info with

`python make_spatial_index.py -h`

>>>>>>> 98ed5327
# Notebooks

There are notebooks showing example usage of the msatutil programs:

[msat_interface](notebooks/msat_interface_example.ipynb)

[compare_heatmaps](notebooks/compare_heatmaps_example.ipynb)

[mair_geoviews](notebooks/mair_geoviews.ipynb)

[mair_spatial_index](notebooks/mair_spatial_index.ipynb)

### Running mair_geoviews.ipynb

[mair_geoviews](notebooks/mair_geoviews.ipynb) is for plotting L3 data or a full flight worth of L1/L2/L2-pp data using Holoviz libraries

#### with a local webserver

e.g. from the parent directory of the cloned msatutil repo:

`panel serve --show msatutil/notebooks/mair_geoviews.ipynb`

Or using the **mairl3html** console script with a direct file path and the **--serve** argument:

`mairl3html l3_file_path out_path --serve`

#### with jupyter

`jupyter notebook msatutil/notebooks/mair_geoviews.ipynb`


# Console scripts

**mairls** is a console entry point for listing and subsetting MethaneAIR files from csv tables of metadata

It interfaces with [mair_ls.py](msatutil/mair_ls.py)

Check detailed usage info with

`mairls -h`

**mairl3html** is a console entry point for generating static html plot of L3 mosaic files.

It interfaces with [mair_geoviews.py](msatutil/mair_geoviews.py)

Usage:

`mairl3html in_path out_path`

Check detailed usage info with

`mairl3html -h`

**in_path** can be the path to a directory or file, it accepts **gs://** paths

The following directory structure is assumed when **in_path** is a directory:

```
in_path
├── target_dir
│   ├── resolution_dir
│   │   └── mosaic_file.nc
│   └── resolution_dir2
│       └── mosaic_file.nc
└── target_dir2
    ├── resolution_dir
    │   └── mosaic_file.nc
    └── resolution_dir2
        └── mosaic_file.nc
```

When **in_path** is a direct path to a file, **mairl3html** can be given the **--serve** argument to popup the plot with a local webserver (with live regridding)

**in_path** can also be a **.csv** file with metadata on MethaneAIR files, in that case all the arguments of **mairls** can be used with **mairl3html** and the code will

generate static maps for all the files matching the mairls arguments.

Calling **mairl3html** with a **.csv** file and the **--show** argument won't generate plots, it is the same as calling **mairls**

<<<<<<< HEAD
**make_spatial_index** is a console entry point for creating geospatial files of data coverages from a list of cloud filepaths.

It interfaces with [mair_geoviews.py](msatutil/mair_geoviews.py)

Usage:

`make_spatial_index.py -c gs://msat-dev-science-data/L2_pp.csv --working_dir . --load_from_chkpt FALSE --save_frequency 2 --out_path l2_test --l2_data`

Check detailed usage info with

`make_spatial_index.py -h`
=======
>>>>>>> 98ed5327

#### Other

[generate_html_index.sh](msatutil/generate_html_index.sh) can be used to add index.html files under a directory structure

It needs **[tree](https://linux.die.net/man/1/tree)** and is called with **mairl3html** when the **-i/--index** argument is given

Usage:

`sh generate_html_index.sh path_to_directory`


#### Contact

sroche@g.harvard.edu

<|MERGE_RESOLUTION|>--- conflicted
+++ resolved
@@ -1,185 +1,168 @@
-# MSATutil
-
-Utility programs for reading **MethaneSAT/AIR** files and making quick diagnostics plots
-
-# Install
-
-`git clone https://github.com/rocheseb/msatutil`
-
-`pip install -e msatutil`
-
-To be able to run the [mair_geoviews](notebooks/mair_geoviews.ipynb) notebook use this command instead:
-
-`pip install -e msatutil[notebooks]`
-
-For loading csvs from a GCS filepath:
-
-`pip install -e msatutil[gcsfs]`
-
-# msatutil
-
-## msatutil.msat_dset
-
-Just extends netCDF4.Dataset to allow opening files in the google cloud storage starting with **gs://**
-
-### msatutil.msat_nc
-
-The **msat_nc** class represents a single L1/L2/L2-pp/L3 file with added metadata and convenience methods for browsing the data
-
-Most useful methods are:
-
-* **msat_nc.show_all**: show all the variables in the file and their dimensions
-* **msat_nc.search**: search for a given keyword amongst the variables in the file
-* **msat_nc.fetch**: fetch the first variable data that corresponds to the given keyword
-* **msat_nc.show_sv**: for L2 files, show the state vector metadata
-* **msat_nc.fetch_varpath**: get the full variable path that corresponds to the given keyword
-
-#### msatutil.msat_interface
-
-The most important object here is the **msat_collection** class which can open a list of L1/L2/L3 files
-
-Its most useful methods are:
-
-* **msat_collection.pmesh_prep**: returns a given variable from all the files concatenated along-track
-
-* **msat_collection.grid_prep**: returns rough L3, the given variable on a regular lat/lon grid using mean aggregation for overlaps
-
-* **msat_collection.heatmap**: use matplotlib's pcolormesh to plot the given variable either in along-/across-track indices or in lat/lon
-
-* **msat_collection.hist**: makes a histogram of the given variable
-
-It has most of the **msat_nc** convenience methods
-
-There is a **get_msat** function to generate a **msat_collection** from all the files in a directory
-
-
-### msatutil.compare_heatmaps
-
-Can be used to compare granules from two different **msat_collection** objects
-
-### msatutil.make_spatial_index
-
-From a csv of filespaths, generate ESRI shapefile and geojson showing data coverage for L2pp or L3 files. There is an option for simplifying the output polygons to create small files. Currently, this function is very slow for L2 files due to the overhead of loading and re-gridding.
-
-<<<<<<< HEAD
-=======
-It interfaces with [mair_geoviews.py](msatutil/mair_geoviews.py)
-
-Usage:
-
-`python make_spatial_index.py -c gs://msat-dev-science-data/L2_pp.csv --working_dir . --load_from_chkpt FALSE --save_frequency 2 --out_path l2_test --l2_data`
-
-Check detailed usage info with
-
-`python make_spatial_index.py -h`
-
->>>>>>> 98ed5327
-# Notebooks
-
-There are notebooks showing example usage of the msatutil programs:
-
-[msat_interface](notebooks/msat_interface_example.ipynb)
-
-[compare_heatmaps](notebooks/compare_heatmaps_example.ipynb)
-
-[mair_geoviews](notebooks/mair_geoviews.ipynb)
-
-[mair_spatial_index](notebooks/mair_spatial_index.ipynb)
-
-### Running mair_geoviews.ipynb
-
-[mair_geoviews](notebooks/mair_geoviews.ipynb) is for plotting L3 data or a full flight worth of L1/L2/L2-pp data using Holoviz libraries
-
-#### with a local webserver
-
-e.g. from the parent directory of the cloned msatutil repo:
-
-`panel serve --show msatutil/notebooks/mair_geoviews.ipynb`
-
-Or using the **mairl3html** console script with a direct file path and the **--serve** argument:
-
-`mairl3html l3_file_path out_path --serve`
-
-#### with jupyter
-
-`jupyter notebook msatutil/notebooks/mair_geoviews.ipynb`
-
-
-# Console scripts
-
-**mairls** is a console entry point for listing and subsetting MethaneAIR files from csv tables of metadata
-
-It interfaces with [mair_ls.py](msatutil/mair_ls.py)
-
-Check detailed usage info with
-
-`mairls -h`
-
-**mairl3html** is a console entry point for generating static html plot of L3 mosaic files.
-
-It interfaces with [mair_geoviews.py](msatutil/mair_geoviews.py)
-
-Usage:
-
-`mairl3html in_path out_path`
-
-Check detailed usage info with
-
-`mairl3html -h`
-
-**in_path** can be the path to a directory or file, it accepts **gs://** paths
-
-The following directory structure is assumed when **in_path** is a directory:
-
-```
-in_path
-├── target_dir
-│   ├── resolution_dir
-│   │   └── mosaic_file.nc
-│   └── resolution_dir2
-│       └── mosaic_file.nc
-└── target_dir2
-    ├── resolution_dir
-    │   └── mosaic_file.nc
-    └── resolution_dir2
-        └── mosaic_file.nc
-```
-
-When **in_path** is a direct path to a file, **mairl3html** can be given the **--serve** argument to popup the plot with a local webserver (with live regridding)
-
-**in_path** can also be a **.csv** file with metadata on MethaneAIR files, in that case all the arguments of **mairls** can be used with **mairl3html** and the code will
-
-generate static maps for all the files matching the mairls arguments.
-
-Calling **mairl3html** with a **.csv** file and the **--show** argument won't generate plots, it is the same as calling **mairls**
-
-<<<<<<< HEAD
-**make_spatial_index** is a console entry point for creating geospatial files of data coverages from a list of cloud filepaths.
-
-It interfaces with [mair_geoviews.py](msatutil/mair_geoviews.py)
-
-Usage:
-
-`make_spatial_index.py -c gs://msat-dev-science-data/L2_pp.csv --working_dir . --load_from_chkpt FALSE --save_frequency 2 --out_path l2_test --l2_data`
-
-Check detailed usage info with
-
-`make_spatial_index.py -h`
-=======
->>>>>>> 98ed5327
-
-#### Other
-
-[generate_html_index.sh](msatutil/generate_html_index.sh) can be used to add index.html files under a directory structure
-
-It needs **[tree](https://linux.die.net/man/1/tree)** and is called with **mairl3html** when the **-i/--index** argument is given
-
-Usage:
-
-`sh generate_html_index.sh path_to_directory`
-
-
-#### Contact
-
-sroche@g.harvard.edu
-
+# MSATutil
+
+Utility programs for reading **MethaneSAT/AIR** files and making quick diagnostics plots
+
+# Install
+
+`git clone https://github.com/rocheseb/msatutil`
+
+`pip install -e msatutil`
+
+To be able to run the [mair_geoviews](notebooks/mair_geoviews.ipynb) notebook use this command instead:
+
+`pip install -e msatutil[notebooks]`
+
+For loading csvs from a GCS filepath:
+
+`pip install -e msatutil[gcsfs]`
+
+# msatutil
+
+## msatutil.msat_dset
+
+Just extends netCDF4.Dataset to allow opening files in the google cloud storage starting with **gs://**
+
+### msatutil.msat_nc
+
+The **msat_nc** class represents a single L1/L2/L2-pp/L3 file with added metadata and convenience methods for browsing the data
+
+Most useful methods are:
+
+* **msat_nc.show_all**: show all the variables in the file and their dimensions
+* **msat_nc.search**: search for a given keyword amongst the variables in the file
+* **msat_nc.fetch**: fetch the first variable data that corresponds to the given keyword
+* **msat_nc.show_sv**: for L2 files, show the state vector metadata
+* **msat_nc.fetch_varpath**: get the full variable path that corresponds to the given keyword
+
+#### msatutil.msat_interface
+
+The most important object here is the **msat_collection** class which can open a list of L1/L2/L3 files
+
+Its most useful methods are:
+
+* **msat_collection.pmesh_prep**: returns a given variable from all the files concatenated along-track
+
+* **msat_collection.grid_prep**: returns rough L3, the given variable on a regular lat/lon grid using mean aggregation for overlaps
+
+* **msat_collection.heatmap**: use matplotlib's pcolormesh to plot the given variable either in along-/across-track indices or in lat/lon
+
+* **msat_collection.hist**: makes a histogram of the given variable
+
+It has most of the **msat_nc** convenience methods
+
+There is a **get_msat** function to generate a **msat_collection** from all the files in a directory
+
+
+### msatutil.compare_heatmaps
+
+Can be used to compare granules from two different **msat_collection** objects
+
+### msatutil.make_spatial_index
+
+From a csv of filespaths, generate ESRI shapefile and geojson showing data coverage for L2pp or L3 files. There is an option for simplifying the output polygons to create small files. Currently, this function is very slow for L2 files due to the overhead of loading and re-gridding.
+
+It interfaces with [mair_geoviews.py](msatutil/mair_geoviews.py)
+
+Usage:
+
+`python make_spatial_index.py -c gs://msat-dev-science-data/L2_pp.csv --working_dir . --load_from_chkpt FALSE --save_frequency 2 --out_path l2_test --l2_data`
+
+Check detailed usage info with
+
+`python make_spatial_index.py -h`
+
+# Notebooks
+
+There are notebooks showing example usage of the msatutil programs:
+
+[msat_interface](notebooks/msat_interface_example.ipynb)
+
+[compare_heatmaps](notebooks/compare_heatmaps_example.ipynb)
+
+[mair_geoviews](notebooks/mair_geoviews.ipynb)
+
+[mair_spatial_index](notebooks/mair_spatial_index.ipynb)
+
+### Running mair_geoviews.ipynb
+
+[mair_geoviews](notebooks/mair_geoviews.ipynb) is for plotting L3 data or a full flight worth of L1/L2/L2-pp data using Holoviz libraries
+
+#### with a local webserver
+
+e.g. from the parent directory of the cloned msatutil repo:
+
+`panel serve --show msatutil/notebooks/mair_geoviews.ipynb`
+
+Or using the **mairl3html** console script with a direct file path and the **--serve** argument:
+
+`mairl3html l3_file_path out_path --serve`
+
+#### with jupyter
+
+`jupyter notebook msatutil/notebooks/mair_geoviews.ipynb`
+
+
+# Console scripts
+
+**mairls** is a console entry point for listing and subsetting MethaneAIR files from csv tables of metadata
+
+It interfaces with [mair_ls.py](msatutil/mair_ls.py)
+
+Check detailed usage info with
+
+`mairls -h`
+
+**mairl3html** is a console entry point for generating static html plot of L3 mosaic files.
+
+It interfaces with [mair_geoviews.py](msatutil/mair_geoviews.py)
+
+Usage:
+
+`mairl3html in_path out_path`
+
+Check detailed usage info with
+
+`mairl3html -h`
+
+**in_path** can be the path to a directory or file, it accepts **gs://** paths
+
+The following directory structure is assumed when **in_path** is a directory:
+
+```
+in_path
+├── target_dir
+│   ├── resolution_dir
+│   │   └── mosaic_file.nc
+│   └── resolution_dir2
+│       └── mosaic_file.nc
+└── target_dir2
+    ├── resolution_dir
+    │   └── mosaic_file.nc
+    └── resolution_dir2
+        └── mosaic_file.nc
+```
+
+When **in_path** is a direct path to a file, **mairl3html** can be given the **--serve** argument to popup the plot with a local webserver (with live regridding)
+
+**in_path** can also be a **.csv** file with metadata on MethaneAIR files, in that case all the arguments of **mairls** can be used with **mairl3html** and the code will
+
+generate static maps for all the files matching the mairls arguments.
+
+Calling **mairl3html** with a **.csv** file and the **--show** argument won't generate plots, it is the same as calling **mairls**
+
+
+#### Other
+
+[generate_html_index.sh](msatutil/generate_html_index.sh) can be used to add index.html files under a directory structure
+
+It needs **[tree](https://linux.die.net/man/1/tree)** and is called with **mairl3html** when the **-i/--index** argument is given
+
+Usage:
+
+`sh generate_html_index.sh path_to_directory`
+
+
+#### Contact
+
+sroche@g.harvard.edu
+